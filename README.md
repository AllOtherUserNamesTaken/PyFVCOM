--- conflicted
+++ resolved
@@ -29,11 +29,8 @@
 
 * netCDF4, version 0.9.9.
 
-<<<<<<< HEAD
-=======
 * jdcal, version 1.0.
 
->>>>>>> ad39e745
 Optionally:
 
 * iPython, version 0.10.2. This makes for a good development environment, particularly when invoked with the -pylab argument, which automatically imports matplotlib.pylab and numpy.
